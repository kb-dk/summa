--- conflicted
+++ resolved
@@ -5,11 +5,7 @@
     <parent>
         <groupId>dk.statsbiblioteket.summa</groupId>
         <artifactId>summa</artifactId>
-<<<<<<< HEAD
-        <version>2.5.3-20181107-SNAPSHOT</version>
-=======
-        <version>2.6.0-20200921-SNAPSHOT</version>
->>>>>>> bba3e419
+        <version>2.6.1-20201006-SNAPSHOT</version>
     </parent>
 
     <artifactId>summa-web</artifactId>
@@ -18,12 +14,12 @@
     <packaging>pom</packaging>
 
     <modules>
-    <!--    <module>Modules/Search</module>  -->
-   <!--         <module>Modules/Storage</module> -->
-   <!--         <module>Modules/Status</module> -->
-   <!--     <module>Modules/Website</module> -->        
-   <!--      <module>Modules/Hub</module> -->
-    <module>Modules/SummaWeb</module> 
+    <!--      <module>Modules/Search</module>
+            <module>Modules/Storage</module> 
+            <module>Modules/Status</module> 
+        <module>Modules/Website</module>         
+         <module>Modules/Hub</module> 
+    <module>Modules/SummaWeb</module>-->
     </modules>
 
     <!-- <build>
