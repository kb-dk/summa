<project xmlns="http://maven.apache.org/POM/4.0.0"
         xmlns:xsi="http://www.w3.org/2001/XMLSchema-instance"
         xsi:schemaLocation="http://maven.apache.org/POM/4.0.0 http://maven.apache.org/xsd/maven-4.0.0.xsd">
    <modelVersion>4.0.0</modelVersion>
    <parent>
        <groupId>dk.statsbiblioteket.summa</groupId>
        <artifactId>summa</artifactId>
<<<<<<< HEAD
        <version>2.5.3-20181107-SNAPSHOT</version>
=======
        <version>2.6.0-20200921-SNAPSHOT</version>
>>>>>>> bba3e419
    </parent>

    <artifactId>summa-exposed</artifactId>
    <name>Summa Exposed module</name>

    <build>
        <resources>
            <resource>
                <directory>src/main/resources</directory>
                <filtering>true</filtering>
            </resource>
            <resource>
                <directory>${basedir}/src/main/java</directory>
                <includes>
                    <include>**/*.java</include>
                </includes>
            </resource>
        </resources>

        <!-- Jars -->
        <plugins>
            <plugin>
                <groupId>org.apache.maven.plugins</groupId>
                <artifactId>maven-jar-plugin</artifactId>
                <!-- Build normal Jar -->
                <configuration>
                    <classesDirectory>${project.build.outputDirectory}</classesDirectory>
                    <includes>
                        <include>**/*</include>
                    </includes>
                </configuration>
                <!-- Create API jar at compile time, needed to validate that modules have right dependencies. -->
                <executions>
                    <execution>
                        <id>api</id>
                        <phase>compile</phase>
                        <goals>
                            <goal>jar</goal>
                        </goals>
                        <configuration>
                            <classifier>api</classifier>
                            <includes>
                                <include>**/api/**/*</include>
                            </includes>
                        </configuration>
                    </execution>
                </executions>
            </plugin>
        </plugins>

    </build>

    <dependencies>
        <dependency>
            <groupId>org.slf4j</groupId>
            <artifactId>slf4j-api</artifactId>
            <version>1.6.4</version>
        </dependency>
        <dependency>
            <groupId>org.slf4j</groupId>
            <artifactId>slf4j-log4j12</artifactId>
            <version>1.6.4</version>
        </dependency>
        <!--
        <dependency>
            <groupId>com.spatial4j</groupId>
            <artifactId>spatial4j</artifactId>
            <version>0.2</version>
        </dependency>
        <dependency>
            <groupId>commons-io</groupId>
            <artifactId>commons-io</artifactId>
            <version>2.1</version>
        </dependency>
        <dependency>
            <groupId>commons-fileupload</groupId>
            <artifactId>commons-fileupload</artifactId>
            <version>1.2.1</version>
        </dependency>

        <dependency>
            <groupId>junit</groupId>
            <artifactId>junit-dep</artifactId>
            <version>4.9</version>
        </dependency>-->
        <!--
                <dependency>
                    <groupId>com.carrotsearch.randomizedtesting</groupId>
                    <artifactId>randomizedtesting-runner</artifactId>
                    <version>1.5.0</version>
                </dependency>
        -->
        <!--
        <dependency>
            <groupId>org.apache.ant</groupId>
            <artifactId>ant-junit</artifactId>
        </dependency>
        -->
        <dependency>
            <groupId>junit</groupId>
            <artifactId>junit</artifactId>
            <version>4.10</version>
        </dependency>

        <!-- The test framework must be first as it overrides subsequent classes from Lucene/Solr -->

        <dependency>
            <groupId>org.apache.solr</groupId>
            <artifactId>solr-test-framework</artifactId>
            <scope>test</scope>
        </dependency>
        <dependency>
            <groupId>org.apache.zookeeper</groupId>
            <artifactId>zookeeper</artifactId>
            <version>3.4.5</version>
            <scope>test</scope>
        </dependency>
        <dependency>
            <groupId>com.spatial4j</groupId>
            <artifactId>spatial4j</artifactId>
            <version>0.3</version>
            <scope>test</scope>
        </dependency>
        <dependency>
            <groupId>org.apache.lucene</groupId>
            <artifactId>lucene-highlighter</artifactId>
            <version>4.3.1</version>
            <scope>test</scope>
        </dependency>


        <dependency>
            <groupId>org.apache.lucene</groupId>
            <artifactId>lucene-core</artifactId>
        </dependency>

        <dependency>
            <groupId>org.apache.lucene</groupId>
            <artifactId>lucene-analyzers-common</artifactId>
        </dependency>

        <!-- Needed for sorting -->
        <dependency>
            <groupId>org.apache.lucene</groupId>
            <artifactId>lucene-analyzers-icu</artifactId>
        </dependency>
        <!--
            <dependency>
                <groupId>org.apache.lucene</groupId>
                <artifactId>lucene-highlighter</artifactId>
            </dependency>

            <dependency>
                <groupId>org.apache.lucene</groupId>
                <artifactId>lucene-analyzers-kuromoji</artifactId>
            </dependency>

            <dependency>
                <groupId>org.apache.lucene</groupId>
                <artifactId>lucene-analyzers-morfologik</artifactId>
            </dependency>


            <dependency>
                <groupId>org.apache.lucene</groupId>
                <artifactId>lucene-analyzers-phonetic</artifactId>
            </dependency>

            <dependency>
                <groupId>org.apache.lucene</groupId>
                <artifactId>lucene-analyzers-smartcn</artifactId>
            </dependency>

            <dependency>
                <groupId>org.apache.lucene</groupId>
                <artifactId>lucene-analyzers-stempel</artifactId>
            </dependency>
        -->
        <!--
<dependency>
<groupId>org.apache.lucene</groupId>
<artifactId>lucene-analyzers-uima</artifactId>
</dependency>

<dependency>
<groupId>org.apache.lucene</groupId>
<artifactId>lucene-queryparser</artifactId>
</dependency>


<dependency>
<groupId>org.apache.lucene</groupId>
<artifactId>lucene-queries</artifactId>
</dependency>
<dependency>
<groupId>org.apache.lucene</groupId>
<artifactId>lucene-suggest</artifactId>
</dependency>
        -->
        <dependency>
            <groupId>org.apache.solr</groupId>
            <artifactId>solr-core</artifactId>
            <exclusions>
                <exclusion>
                    <groupId>org.slf4j</groupId>
                    <artifactId>slf4j-jdk14</artifactId>
                </exclusion>
                <exclusion>
                    <groupId>org.apache.lucene</groupId>
                    <artifactId>lucene-analyzers-morfologik</artifactId>
                </exclusion>
                <exclusion>
                    <groupId>org.apache.lucene</groupId>
                    <artifactId>lucene-analyzers-kuromoji</artifactId>
                </exclusion>
                <exclusion>
                    <groupId>org.apache.lucene</groupId>
                    <artifactId>lucene-analyzers-phonetic</artifactId>
                </exclusion>
                <exclusion>
                    <groupId>org.apache.lucene</groupId>
                    <artifactId>lucene-analyzers-smartcn</artifactId>
                </exclusion>
                <exclusion>
                    <groupId>org.apache.lucene</groupId>
                    <artifactId>lucene-analyzers-stempel</artifactId>
                </exclusion>
                <exclusion>
                    <groupId>org.apache.lucene</groupId>
                    <artifactId>lucene-analyzers-uima</artifactId>
                </exclusion>
                <exclusion>
                    <groupId>org.apache.lucene</groupId>
                    <artifactId>lucene-highlighter</artifactId>
                </exclusion>
                <exclusion>
                    <groupId>org.apache.lucene</groupId>
                    <artifactId>lucene-spatial</artifactId>
                </exclusion>
                <exclusion>
                    <groupId>org.apache.zookeeper</groupId>
                    <artifactId>zookeeper</artifactId>
                </exclusion>
            </exclusions>
        </dependency>

        <!--
        <dependency>
            <groupId>org.apache.solr</groupId>
            <artifactId>solr-solrj</artifactId>
        </dependency>
        -->
        <dependency>
            <groupId>org.apache.lucene</groupId>
            <artifactId>lucene-test-framework</artifactId>
        </dependency>


        <dependency>
            <groupId>commons-logging</groupId>
            <artifactId>commons-logging</artifactId>
        </dependency>
        <dependency>
            <groupId>com.ibm.icu</groupId>
            <artifactId>icu4j</artifactId>
        </dependency>
    </dependencies>
</project><|MERGE_RESOLUTION|>--- conflicted
+++ resolved
@@ -5,11 +5,7 @@
     <parent>
         <groupId>dk.statsbiblioteket.summa</groupId>
         <artifactId>summa</artifactId>
-<<<<<<< HEAD
-        <version>2.5.3-20181107-SNAPSHOT</version>
-=======
-        <version>2.6.0-20200921-SNAPSHOT</version>
->>>>>>> bba3e419
+        <version>2.6.1-20201006-SNAPSHOT</version>
     </parent>
 
     <artifactId>summa-exposed</artifactId>
