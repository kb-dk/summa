--- conflicted
+++ resolved
@@ -40,16 +40,12 @@
 import javax.xml.transform.stream.StreamSource;
 import java.io.*;
 import java.net.URL;
-<<<<<<< HEAD
 import java.nio.charset.StandardCharsets;
-import java.util.*;
-=======
 import java.util.ArrayList;
 import java.util.Arrays;
 import java.util.Iterator;
 import java.util.List;
 import java.util.Locale;
->>>>>>> bba3e419
 
 @SuppressWarnings("UseOfSystemOutOrSystemErr")
 @QAInfo(level = QAInfo.Level.NORMAL,
@@ -412,19 +408,7 @@
      * @throws IOException If error occur while communicatinh to storage.
      */
     private static int actionHoldings(StorageReaderClient storage) throws IOException {
-<<<<<<< HEAD
-        StringMap meta = new StringMap();
-        meta.put("ALLOW_PRIVATE", "true");
-        QueryOptions opts = new QueryOptions(null, null, 0, 0, meta);
-        long start = System.currentTimeMillis();
-        Record holdings = storage.getRecord("__holdings__", opts);
-        String xml = holdings.getContentAsUTF8();
-        System.out.println(xml);
-        System.err.println(String.format(Locale.ROOT, "Retrieved holdings in %sms", System.currentTimeMillis() - start));
-        return 0;
-=======
         return privateCommand(storage, "holdings");
->>>>>>> bba3e419
     }
 
     /**
@@ -464,20 +448,14 @@
         meta.put("ALLOW_PRIVATE", "true");
         QueryOptions opts = new QueryOptions(null, null, 0, 0, meta);
         long start = System.currentTimeMillis();
-<<<<<<< HEAD
-        Record holdings = storage.getRecord("__statistics__", opts);
-        System.out.println(holdings.getContentAsUTF8());
-        System.err.println(String.format(Locale.ROOT, "Retrieved stats in %sms", System.currentTimeMillis() - start));
-=======
         String prID = "__" + command + "__";
-        Record holdings = storage.getRecord(prID, opts);
-        if (holdings == null) {
+        Record response = storage.getRecord(prID, opts);
+        if (response == null) {
             System.err.println("Unable to retrieve private record '" + prID + "'");
         } else {
-            System.out.println(holdings.getContentAsUTF8());
+            System.out.println(response.getContentAsUTF8());
         }
         System.err.printf("Retrieved %s in %dms%n", command, System.currentTimeMillis() - start);
->>>>>>> bba3e419
         return 0;
     }
 
